--- conflicted
+++ resolved
@@ -2,11 +2,7 @@
   <description brief="arm_navigation">
     The arm navigation stack contains the action/behavior used to execute collision free motion planning and control for a robot arm manipulator. Included in this stack are the messages required for an action interface that can be used to specify and abort goals for the move_arm action. An implementation for arm navigation on the PR2 robot can be found in the pr2_arm_navigation stack. 
   </description>
-<<<<<<< HEAD
-  <author>E. Gil Jones gjones@willowgarage.com</author>
-=======
   <author>Maintained by Sachin Chitta</author>
->>>>>>> be26a7a6
   <license>BSD</license>  
   <review status="unreviewed" notes=""/>
   <url>http://ros.org/wiki/arm_navigation</url>
