/*********************************************************************
 * Software License Agreement (BSD License)
 *
 *  Copyright (c) 2010, Willow Garage, Inc.
 *  All rights reserved.
 *
 *  Redistribution and use in source and binary forms, with or without
 *  modification, are permitted provided that the following conditions
 *  are met:
 *
 *   * Redistributions of source code must retain the above copyright
 *     notice, this list of conditions and the following disclaimer.
 *   * Redistributions in binary form must reproduce the above
 *     copyright notice, this list of conditions and the following
 *     disclaimer in the documentation and/or other materials provided
 *     with the distribution.
 *   * Neither the name of the Willow Garage nor the names of its
 *     contributors may be used to endorse or promote products derived
 *     from this software without specific prior written permission.
 *
 *  THIS SOFTWARE IS PROVIDED BY THE COPYRIGHT HOLDERS AND CONTRIBUTORS
 *  "AS IS" AND ANY EXPRESS OR IMPLIED WARRANTIES, INCLUDING, BUT NOT
 *  LIMITED TO, THE IMPLIED WARRANTIES OF MERCHANTABILITY AND FITNESS
 *  FOR A PARTICULAR PURPOSE ARE DISCLAIMED. IN NO EVENT SHALL THE
 *  COPYRIGHT OWNER OR CONTRIBUTORS BE LIABLE FOR ANY DIRECT, INDIRECT,
 *  INCIDENTAL, SPECIAL, EXEMPLARY, OR CONSEQUENTIAL DAMAGES (INCLUDING,
 *  BUT NOT LIMITED TO, PROCUREMENT OF SUBSTITUTE GOODS OR SERVICES;
 *  LOSS OF USE, DATA, OR PROFITS; OR BUSINESS INTERRUPTION) HOWEVER
 *  CAUSED AND ON ANY THEORY OF LIABILITY, WHETHER IN CONTRACT, STRICT
 *  LIABILITY, OR TORT (INCLUDING NEGLIGENCE OR OTHERWISE) ARISING IN
 *  ANY WAY OUT OF THE USE OF THIS SOFTWARE, EVEN IF ADVISED OF THE
 *  POSSIBILITY OF SUCH DAMAGE.
 *********************************************************************/

/** \author E. Gil Jones */

#include <ros/ros.h>
#include <planning_environment/monitors/planning_monitor.h>
#include <arm_navigation_msgs/GetPlanningScene.h>
#include <arm_navigation_msgs/GetRobotState.h>
#include <planning_environment/models/model_utils.h>
#include <ros/package.h>

static const std::string vis_topic_name = "planning_scene";

int main(int argc, char** argv)
{
  ros::init(argc, argv, "visualize_planning_scene");
 
  ros::NodeHandle nh;
  
  ros::Publisher vis_marker_publisher = nh.advertise<visualization_msgs::Marker>(vis_topic_name, 128);
  ros::Publisher vis_marker_array_publisher = nh.advertise<visualization_msgs::MarkerArray>(vis_topic_name+"_array", 128);

  std::string robot_description_name = nh.resolveName("robot_description", true);

  planning_environment::CollisionModels cmodel(robot_description_name);

  arm_navigation_msgs::PlanningScene planning_scene;

  cmodel.readPlanningSceneBag(ros::package::getPath("planning_environment")+"/test_table.bag",
                              planning_scene);
  planning_models::KinematicState* state = cmodel.setPlanningScene(planning_scene);
  
  std::map<std::string, double> vals;
  state->getKinematicStateValues(vals);
  
  ROS_INFO_STREAM("Value " << vals["floating_trans_x"]);

                
  ros::Rate r(10.0);
  while(nh.ok()) {

    std_msgs::ColorRGBA point_color;
    point_color.a = 1.0;
    point_color.r = 1.0;
    point_color.g = .8;
    point_color.b = 0.04;

    std_msgs::ColorRGBA stat_color;
    stat_color.a = 0.5;
    stat_color.r = 0.1;
    stat_color.g = 0.8;
    stat_color.b = 0.3;

    std_msgs::ColorRGBA attached_color;
    attached_color.a = 0.5;
    attached_color.r = 0.6;
    attached_color.g = 0.4;
    attached_color.b = 0.3;

    visualization_msgs::MarkerArray arr;
    /*
    cmodel.getAllCollisionPointMarkers(*state,
                                       arr,
                                       point_color,
                                       ros::Duration(.2));
    */
    cmodel.getAllCollisionSpaceObjectMarkers(*state, 
                                             arr,
                                             "",
                                             stat_color,
                                             attached_color,
                                             ros::Duration(.2));

<<<<<<< HEAD
    std::string label = "trimesh_markers";
    cmodel.getRobotTrimeshMarkersGivenState(*state, arr, true, label, stat_color,ros::Duration(.2), NULL);
=======
    cmodel.getRobotPaddedMarkersGivenState(*state, arr, stat_color, "robot", ros::Duration(.2));
>>>>>>> 38ab7334

    vis_marker_array_publisher.publish(arr);
    ros::spinOnce();
    r.sleep();
  }

  cmodel.revertPlanningScene(state);
  ros::shutdown();
}
  
  

<|MERGE_RESOLUTION|>--- conflicted
+++ resolved
@@ -103,12 +103,7 @@
                                              attached_color,
                                              ros::Duration(.2));
 
-<<<<<<< HEAD
-    std::string label = "trimesh_markers";
-    cmodel.getRobotTrimeshMarkersGivenState(*state, arr, true, label, stat_color,ros::Duration(.2), NULL);
-=======
     cmodel.getRobotPaddedMarkersGivenState(*state, arr, stat_color, "robot", ros::Duration(.2));
->>>>>>> 38ab7334
 
     vis_marker_array_publisher.publish(arr);
     ros::spinOnce();
