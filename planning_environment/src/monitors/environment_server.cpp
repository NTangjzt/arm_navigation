--- conflicted
+++ resolved
@@ -110,27 +110,6 @@
    * environment when a collision is found */
   void contactFound(collision_space::EnvironmentModel::Contact &contact)
   {
-<<<<<<< HEAD
-    register_lock_.lock();
-    if(req.__connection_header->find("callerid") == req.__connection_header->end()) {
-      ROS_ERROR_STREAM("Request has no callerid");
-      return false;
-    }
-    std::string callerid = req.__connection_header->find("callerid")->second;
-    if(sync_planning_scene_clients_.find(callerid) != sync_planning_scene_clients_.end()) {
-      delete sync_planning_scene_clients_[callerid];
-    }
-    sync_planning_scene_clients_[callerid] = new actionlib::SimpleActionClient<arm_navigation_msgs::SyncPlanningSceneAction>(callerid+"/"+SYNC_PLANNING_SCENE_NAME, true);
-    if(!sync_planning_scene_clients_[callerid]->waitForServer(ros::Duration(10.0))) {
-      ROS_INFO_STREAM("Couldn't connect back to action server for " << callerid << ". Removing from list");
-      delete sync_planning_scene_clients_[callerid];
-      sync_planning_scene_clients_.erase(callerid);
-      register_lock_.unlock();
-      return false;
-    } 
-    ROS_INFO_STREAM("Successfully connected to planning scene action server for " << callerid);
-    register_lock_.unlock();
-=======
     static int count = 0;
 
     std::string ns_name;
@@ -222,7 +201,6 @@
                             planning_environment_msgs::GetEnvironmentSafety::Response &res)
   {
     planning_monitor_->isEnvironmentSafe(res.error_code);
->>>>>>> be26a7a6
     return true;
   }
 
