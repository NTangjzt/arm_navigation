--- conflicted
+++ resolved
@@ -89,12 +89,6 @@
   }
 	
   /** \brief This function assumes the constraint has been transformed into the proper frame, if such a transform is needed */
-<<<<<<< HEAD
-  virtual bool use(const ros::Message *kc);
-
-  /** \brief This function assumes the constraint has been transformed into the proper frame, if such a transform is needed */
-=======
->>>>>>> 96b91d8c
   bool use(const arm_navigation_msgs::JointConstraint &jc);
 
   /** \brief Decide whether the constraint is satisfied in the indicated state or group, if specified */
@@ -126,12 +120,6 @@
   }
 	
   /** \brief This function assumes the constraint has been transformed into the proper frame, if such a transform is needed */
-<<<<<<< HEAD
-  virtual bool use(const ros::Message *kc);
-
-  /** \brief This function assumes the constraint has been transformed into the proper frame, if such a transform is needed */
-=======
->>>>>>> 96b91d8c
   bool use(const arm_navigation_msgs::OrientationConstraint &pc);
 
   /** \brief Clear the stored constraint */
@@ -171,12 +159,6 @@
   }
 	
   /** \brief This function assumes the constraint has been transformed into the proper frame, if such a transform is needed */
-<<<<<<< HEAD
-  virtual bool use(const ros::Message *kc);
-
-  /** \brief This function assumes the constraint has been transformed into the proper frame, if such a transform is needed */
-=======
->>>>>>> 96b91d8c
   bool use(const arm_navigation_msgs::VisibilityConstraint &vc);
 
   /** \brief Clear the stored constraint */
@@ -206,12 +188,6 @@
   }
 	
   /** \brief This function assumes the constraint has been transformed into the proper frame, if such a transform is needed */
-<<<<<<< HEAD
-  virtual bool use(const ros::Message *kc);
-
-  /** \brief This function assumes the constraint has been transformed into the proper frame, if such a transform is needed */
-=======
->>>>>>> 96b91d8c
   bool use(const arm_navigation_msgs::PositionConstraint &pc);
 
   /** \brief Clear the stored constraint */
